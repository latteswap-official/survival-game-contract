// SPDX-License-Identifier: GPL-3.0
//        .-.                               .-.
//       / (_)         /      /       .--.-'
//      /      .-. ---/------/---.-. (  (_)`)    (  .-.   .-.
//     /      (  |   /      /  ./.-'_ `-.  /  .   )(  |   /  )
//  .-/.    .-.`-'-'/      /   (__.'_    )(_.' `-'  `-'-'/`-'
// (_/ `-._.                       (_.--'               /

pragma solidity 0.6.12;
pragma experimental ABIEncoderV2;

import "@openzeppelin/contracts/token/ERC20/SafeERC20.sol";
import "@openzeppelin/contracts-upgradeable/utils/AddressUpgradeable.sol";
import "@openzeppelin/contracts-upgradeable/utils/ReentrancyGuardUpgradeable.sol";
import "@openzeppelin/contracts-upgradeable/access/OwnableUpgradeable.sol";
import "@openzeppelin/contracts-upgradeable/access/AccessControlUpgradeable.sol";
import "./math/SafeMath8.sol";
import "./math/SafeMath16.sol";
import "./interfaces/IRandomNumberGenerator.sol";
import "./interfaces/IRandomNumberConsumer.sol";

contract SurvivalGame is
  IRandomNumberConsumer,
  OwnableUpgradeable,
  ReentrancyGuardUpgradeable,
  AccessControlUpgradeable
{
  // Libraries
  using SafeMath for uint256;
  using SafeMath8 for uint8;
  using SafeMath16 for uint16;
  using SafeERC20 for IERC20;

  // State variable
  // Instance of LATTE token (collateral currency)
  IERC20 public latte;
  // Instance of the random number generator
  IRandomNumberGenerator public entropyGenerator;
  // Minimum required blocks before operator can execute function again
  uint256 public operatorCooldown;

  uint256 public gameId = 0;
  uint256 internal nonce = 0;
  uint256 public prizePoolInLatte = 0;
  uint256 public lastUpdatedBlock = 0;

  // Constants
  uint8 public constant MAX_ROUND = 6;
  uint8 public constant MAX_BATCH_SIZE = 10;
  bytes32 public constant OPERATOR_ROLE = keccak256("OPERATOR_ROLE"); // role for operator stuff
  address public constant DEAD_ADDR = 0x000000000000000000000000000000000000dEaD;

  // Represents the status of the game
  enum GameStatus {
    NotStarted, //The game has not started yet
    Opened, // The game has been opened for the registration
    Processing, // The game is preparing for the next state
    Started, // The game has been started
    Completed // The game has been completed and might have the winners
  }

  // All the needed info around the game
  struct GameInfo {
    GameStatus status;
    uint8 roundNumber;
    uint256 finalPrizePerPlayer;
    uint256 costPerTicket;
    uint256 burnBps;
    uint256 totalPlayer;
  }

  struct RoundInfo {
    uint256 prizeDistribution;
    uint256 survivalBps;
    uint256 stopVoteCount;
    uint256 continueVoteCount;
    uint256 survivorCount;
    // Request ID for random number
    bytes32 requestId;
    uint256 entropy;
  }

  struct UserInfo {
    uint256 remainingPlayerCount;
    uint256 remainingVoteCount;
    bool claimed;
  }

  // Game Info
  // gameId => gameInfo
  mapping(uint256 => GameInfo) public gameInfo;

  // Round Info
  // gameId => roundNumber => roundInfo
  mapping(uint256 => mapping(uint8 => RoundInfo)) public roundInfo;

  // User Info
  // gameId => roundNumber => userAddress => userInfo
  mapping(uint256 => mapping(uint8 => mapping(address => UserInfo))) public userInfo;

  event CreateGame(uint256 gameId, uint256 ticketPrice, uint256 burnBps);
  event SetGameStatus(uint256 gameId, string status);
  event SetTotalPlayer(uint256 gameId, uint256 totalPlayer);
  event SetRoundNumber(uint256 gameId, uint8 roundNumber);
  event SetFinalPrizeInLatte(uint256 gameId, uint256 prize);
  event CreateRound(uint256 gameId, uint8 roundNumber, uint256 prizeDistribution, uint256 survivalBps);
  event RequestRandomNumber(uint256 gameId, uint8 roundNumber, bytes32 requestId);
  event SetEntropy(uint256 gameId, uint8 roundNumber, uint256 entropy);
  
  event Buy(uint256 gameId, address playerMaster, uint256 playerId);
  event SetPlayerStatus(uint256 playerId, uint8 roundNumber, string status);
  event SetRemainingVote(uint256 gameId, uint8 roundNumber, address playerMaster, uint256 amount);
  event SetRoundSurvivor(uint256 gameId, uint8 roundNumber, uint256 survivorCount);

  /**
   * @notice Constructor
   * @param _latte: LATTE token contract
   */
  function initialize(address _latte, address _entropyGenerator, uint256 _operatorCooldown) external initializer {
    // init functions
    OwnableUpgradeable.__Ownable_init();
    ReentrancyGuardUpgradeable.__ReentrancyGuard_init();
    AccessControlUpgradeable.__AccessControl_init();

    latte = IERC20(_latte);
    entropyGenerator = IRandomNumberGenerator(_entropyGenerator);
    operatorCooldown = _operatorCooldown;

    // create and assign default roles
    _setupRole(DEFAULT_ADMIN_ROLE, _msgSender());
    _setupRole(OPERATOR_ROLE, _msgSender());
  }

  /// Modifier
  /// @dev only the one having a OPERATOR_ROLE can continue an execution
  modifier onlyOper() {
    require(hasRole(OPERATOR_ROLE, _msgSender()), "SurvialGame::onlyOper::only OPERATOR role");
    require(uint256(block.timestamp) - lastUpdatedBlock >= operatorCooldown, "SurvivalGame::onlyOper::OPERATOR should not proceed the game consecutively");
    _;
  }

  /// @dev only the entropy generator can continue an execution
  modifier onlyEntropyGenerator() {
    require(msg.sender == address(entropyGenerator), "SurvialGame::onlyEntropyGenerator::only after game completed");
    _;
  }

  /// @dev only before game starting
  modifier onlyOpened() {
    require(gameInfo[gameId].status == GameStatus.Opened, "SurvialGame::onlyOpened::only before game starting");
    _;
  }

  /// @dev only after game started
  modifier onlyStarted() {
    require(gameInfo[gameId].status == GameStatus.Started, "SurvialGame::onlyStarted::only after game started");
    _;
  }

  /// @dev only before game opened
  modifier onlyBeforeOpen() {
    require(
      gameInfo[gameId].status == GameStatus.Completed || gameInfo[gameId].status == GameStatus.NotStarted,
      "SurvialGame::onlyBeforeOpen::only before game opened"
    );
    _;
  }

  /// @dev only after game completed
  modifier onlyCompleted() {
    require(gameInfo[gameId].status == GameStatus.Completed, "SurvialGame::onlyCompleted::only after game completed");
    _;
  }

  /// Getter functions
  function lastRoundSurvivors() external view onlyStarted returns (uint256 _amount) {
    GameInfo memory _gameInfo = gameInfo[gameId];
    if (_gameInfo.roundNumber == 1) {
      _amount = _gameInfo.totalPlayer;
    } else {
      _amount = roundInfo[gameId][_gameInfo.roundNumber.sub(1)].survivorCount;
    }
  }

  /// Operator's functions
  /// @dev create a new game and open for registration
  function create(
    uint256 _costPerTicket,
    uint256 _burnBps,
    uint256[6] calldata _prizeDistributions,
    uint256[6] calldata _survivalsBps
  ) external onlyOper onlyBeforeOpen {
    gameId = gameId.add(1);
    // Note: nonce is not reset

    gameInfo[gameId] = GameInfo({
      status: GameStatus.Opened,
      roundNumber: 0,
      finalPrizePerPlayer: 0,
      totalPlayer: 0,
      costPerTicket: _costPerTicket,
      burnBps: _burnBps
    });
<<<<<<< HEAD
    gameInfo[gameId] = newGameInfo;

    emit CreateGame(gameId, ticketPrice, burnBps);
    emit SetGameStatus(gameId, "Opened");

    // Warning: Round index start from 1 not 0
    for (uint8 i = 1; i <= maxRound; ++i) {
      RoundInfo memory initRound = RoundInfo({
        prizeDistribution: prizeDistributions[i - 1],
        survivalBps: survivalsBps[i - 1],
=======

    // Warning: Round index start from 1 not 0
    for (uint8 i = 1; i <= MAX_ROUND; ++i) {
      RoundInfo memory _roundInfo = RoundInfo({
        prizeDistribution: _prizeDistributions[i.sub(1)],
        survivalBps: _survivalsBps[i.sub(1)],
>>>>>>> a04c4209
        stopVoteCount: 0,
        continueVoteCount: 0,
        survivorCount: 0,
        requestId: bytes32(0),
        entropy: 0
      });
<<<<<<< HEAD
      roundInfo[gameId][i] = initRound;

      emit CreateRound(gameId, i, prizeDistributions[i - 1], survivalsBps[i - 1]);
=======
      roundInfo[gameId][i] = _roundInfo;
>>>>>>> a04c4209
    }
    lastUpdatedBlock = block.number;
  }

  /// @dev close registration and start round 1
  function start() external onlyOper onlyOpened {
    gameInfo[gameId].status = GameStatus.Processing;
    _requestRandomNumber();
<<<<<<< HEAD

    emit SetGameStatus(gameId, "Processing");
=======
    lastUpdatedBlock = block.number;
>>>>>>> a04c4209
  }

  /// @dev sum up each round and either continue next round or complete the game
  function processing() external onlyOper onlyStarted {
    uint8 _roundNumber = gameInfo[gameId].roundNumber;
    if (
      roundInfo[gameId][_roundNumber].stopVoteCount > roundInfo[gameId][_roundNumber].continueVoteCount ||
      _roundNumber == MAX_ROUND ||
      roundInfo[gameId][_roundNumber].survivorCount == 0
    ) {
      _complete();
    } else {
      gameInfo[gameId].status = GameStatus.Processing;
      _requestRandomNumber();

      emit SetGameStatus(gameId, "Processing");
    }
  }

<<<<<<< HEAD
  function _requestRandomNumber() internal {
    bytes32 requestId = roundInfo[gameId][roundNumber + 1].requestId;
    require(requestId == bytes32(0), "SurvivalGame::_requestRandomNumber::random numnber has been requested");
    roundInfo[gameId][roundNumber + 1].requestId = entropyGenerator.randomNumber();

    emit RequestRandomNumber(gameId, roundNumber, roundInfo[gameId][roundNumber + 1].requestId);
  }

  function consumeRandomNumber(bytes32 _requestId, uint256 _randomNumber) external override onlyEntropyGenerator {
    bytes32 requestId = roundInfo[gameId][roundNumber + 1].requestId;
    require(requestId == _requestId, "SurvivalGame::consumeRandomNumber:: invalid requestId");
    _proceed(_randomNumber);
  }

  function _proceed(uint256 _entropy) internal {
    roundNumber = roundNumber.add(1);
    gameInfo[gameId].roundNumber = roundNumber;
    gameInfo[gameId].status = GameStatus.Started;
    roundInfo[gameId][roundNumber].entropy = _entropy;

    emit SetGameStatus(gameId, "Started");
    emit SetRoundNumber(gameId, gameInfo[gameId].roundNumber);
    emit SetEntropy(gameId, roundNumber, _entropy);
=======
  function consumeRandomNumber(bytes32 _requestId, uint256 _randomNumber) external override onlyEntropyGenerator {
    uint8 _nextRoundNumber = gameInfo[gameId].roundNumber.add(1);
    bytes32 _nextRoundRequestId = roundInfo[gameId][_nextRoundNumber].requestId;
    // Do not revert transaction when requestId is incorrect to avoid VRF routine mulfunction
    if(_requestId == _nextRoundRequestId){
      _proceed(_randomNumber);
    }
>>>>>>> a04c4209
  }

  /// @dev force complete the game
  function complete() external onlyOper onlyStarted {
    _complete();
  }

  /// User's functions
  /// @dev buy players and give ownership to _to
  /// @param _size - size of the batch
  /// @param _to - address of the player's master
  function buy(uint256 _size, address _to) external onlyOpened nonReentrant returns (uint256 _remainingPlayerCount) {
    require(_size != 0, "SurvivalGame::buyBatch::size must be greater than zero");
    //require(_size <= MAX_BATCH_SIZE, "SurvivalGame::buyBatch::size must not exceed max batch size");
    uint256 _totalPrice;
    uint256 _totalLatteBurn;
    {
      uint256 _price = gameInfo[gameId].costPerTicket;
      _totalPrice = _price.mul(_size);
      _totalLatteBurn = _totalPrice.mul(gameInfo[gameId].burnBps).div(1e4);
    }
    latte.safeTransferFrom(msg.sender, address(this), _totalPrice);
    latte.safeTransfer(DEAD_ADDR, _totalLatteBurn);
    prizePoolInLatte = prizePoolInLatte.add(_totalPrice).sub(_totalLatteBurn);
    userInfo[gameId][0][_to].remainingPlayerCount = userInfo[gameId][0][_to].remainingPlayerCount.add(_size);
    _remainingPlayerCount = userInfo[gameId][0][_to].remainingPlayerCount;
  }

  /// @dev check if there are players left
  function check() external onlyStarted nonReentrant returns (uint256 _survivorCount) {
    uint8 _roundNumber = gameInfo[gameId].roundNumber;
    uint8 _lastRoundNumber = _roundNumber.sub(1);
    uint256 _remainingPlayerCount = userInfo[gameId][_lastRoundNumber][msg.sender].remainingPlayerCount;
    require(_remainingPlayerCount != 0, "SurvivalGame::checkBatch::no players to be checked");
    //require(_remainingPlayerCount <= MAX_BATCH_SIZE, "SurvivalGame::checkBatch::players exceed max batch size");

    RoundInfo memory _roundInfo = roundInfo[gameId][_roundNumber];
    uint256 _entropy = _roundInfo.entropy;
    require(_entropy != 0, "SurvivalGame::_check::no entropy");
    uint256 _survivalBps = _roundInfo.survivalBps;
    require(_survivalBps != 0, "SurvivalGame::_check::no survival BPS");
    {
      _survivorCount = 0;
      for (uint256 i = 0; i < _remainingPlayerCount; ++i) {
        bytes memory _data = abi.encodePacked(_entropy, address(this), msg.sender, ++nonce);
        // eliminated if hash value mod 100 more than the survive percent
        bool _survived = (uint256(keccak256(_data)) % 1e2).mul(1e2) > _survivalBps;
        if (_survived) {
          ++_survivorCount;
        }
      }
      userInfo[gameId][_roundNumber][msg.sender].remainingPlayerCount = _survivorCount;
      userInfo[gameId][_roundNumber][msg.sender].remainingVoteCount = _survivorCount;
      roundInfo[gameId][_roundNumber].survivorCount = roundInfo[gameId][_roundNumber].survivorCount.add(_survivorCount);
      userInfo[gameId][_lastRoundNumber][msg.sender].remainingPlayerCount = 0;
    }
  }

  function voteContinue() external onlyStarted nonReentrant {
    uint8 _roundNumber = gameInfo[gameId].roundNumber;
    uint256 _voteCount = userInfo[gameId][_roundNumber][msg.sender].remainingVoteCount;
    require(_voteCount > 0, "SurvivalGame::_vote::no remaining vote");
    userInfo[gameId][_roundNumber][msg.sender].remainingVoteCount = 0;
    roundInfo[gameId][_roundNumber].continueVoteCount.add(_voteCount);
  }

  function voteStop() external onlyStarted nonReentrant {
    uint8 _roundNumber = gameInfo[gameId].roundNumber;
    uint256 _voteCount = userInfo[gameId][_roundNumber][msg.sender].remainingVoteCount;
    require(_voteCount > 0, "SurvivalGame::_vote::no remaining vote");
    userInfo[gameId][_roundNumber][msg.sender].remainingVoteCount = 0;
    roundInfo[gameId][_roundNumber].stopVoteCount.add(_voteCount);
  }

  function claim(address _to) external nonReentrant onlyCompleted {
    uint8 _roundNumber = gameInfo[gameId].roundNumber;
    UserInfo memory _userInfo = userInfo[gameId][_roundNumber][msg.sender];
    require(!_userInfo.claimed, "SurvivalGame::claim::rewards has been claimed");
    uint256 _remainingPlayer = _userInfo.remainingPlayerCount;
    require(_remainingPlayer > 0, "SurvivalGame::claim::no reward for losers");
    uint256 _pendingReward = gameInfo[gameId].finalPrizePerPlayer.mul(_remainingPlayer);
    latte.safeTransfer(_to, _pendingReward);
    userInfo[gameId][_roundNumber][msg.sender].claimed = true;
  }

  /// Internal functions
<<<<<<< HEAD
  function _complete() internal {
    uint256 finalPrizeInLatte = prizePoolInLatte.mul(roundInfo[gameId][roundNumber].prizeDistribution).div(1e4);
    gameInfo[gameId].finalPrizeInLatte = finalPrizeInLatte;
    gameInfo[gameId].status = GameStatus.Completed;
    prizePoolInLatte = prizePoolInLatte.sub(finalPrizeInLatte);

    emit SetFinalPrizeInLatte(gameId, finalPrizeInLatte);
    emit SetGameStatus(gameId, "Completed");
  }

  function _buy(address _to) internal returns (uint256 _id) {
    _id = lastPlayerId.add(1);
    playerMaster[_id] = _to;
    playerGame[_id] = gameId;

    emit Buy(gameId, playerMaster[_id], _id);

    for (uint8 i = 0; i < maxRound; ++i) {
      playerStatus[_id][i] = PlayerStatus.Pending;

      emit SetPlayerStatus(_id, i, "Pending");
    }

    lastPlayerId = _id;
    gameInfo[gameId].totalPlayer = gameInfo[gameId].totalPlayer.add(1);


    emit SetTotalPlayer(gameId, gameInfo[gameId].totalPlayer);
  }

  function _check(uint256 _id) internal onlyMaster(_id) returns (bool _survived) {
    if (roundNumber > 1) {
      require(
        playerStatus[_id][roundNumber.sub(1)] == PlayerStatus.Survived,
        "SurvivalGame::_check::player has been eliminated"
      );
    }
    require(playerStatus[_id][roundNumber] == PlayerStatus.Pending, "SurvivalGame::_check::player has been checked");
    RoundInfo memory info = roundInfo[gameId][roundNumber];
    uint256 entropy = info.entropy;
    require(entropy != 0, "SurvivalGame::_check::no entropy");
    uint256 survivalBps = info.survivalBps;
    require(survivalBps != 0, "SurvivalGame::_check::no survival BPS");
    bytes memory data = abi.encodePacked(entropy, address(this), msg.sender, _id);

    // eliminated if hash value mod 100 more than the survive percent
    _survived = (uint256(keccak256(data)) % 1e2) > survivalBps.div(1e4);
    if (_survived) {
      playerStatus[_id][roundNumber] = PlayerStatus.Survived;
      remainingVote[gameId][roundNumber][msg.sender].add(1);
      roundInfo[gameId][roundNumber].survivorCount.add(1);
      emit SetPlayerStatus(_id, roundNumber, "Survived");
    } else {
      playerStatus[_id][roundNumber] = PlayerStatus.Dead;
      emit SetPlayerStatus(_id, roundNumber, "Dead");
    }

    emit SetRoundSurvivor(gameId, roundNumber, roundInfo[gameId][roundNumber].survivorCount);
    emit SetRemainingVote(gameId, roundNumber, msg.sender, remainingVote[gameId][roundNumber][msg.sender]);
  }

  function _playerReward(uint256 _id) internal onlyMaster(_id) returns (uint256 _pendingReward) {
    uint256 _gameId = playerGame[_id];
    GameInfo memory _gameInfo = gameInfo[_gameId];
    require(_gameInfo.status == GameStatus.Completed, "SurvivalGame::claim::game is not completed");
    require(
      playerStatus[_id][_gameInfo.roundNumber] != PlayerStatus.Claimed,
      "SurvivalGame::claim::player has claimed reward"
    );
    require(
      playerStatus[_id][_gameInfo.roundNumber] == PlayerStatus.Survived,
      "SurvivalGame::claim::player was eliminated"
    );
    RoundInfo memory _roundInfo = roundInfo[_gameId][_gameInfo.roundNumber];
    _pendingReward = _gameInfo.finalPrizeInLatte.div(_roundInfo.survivorCount);
    playerStatus[_id][_gameInfo.roundNumber] = PlayerStatus.Claimed;

    emit SetPlayerStatus(_id, roundNumber, "Claimed");
=======
  function _requestRandomNumber() internal {
    uint8 _nextRoundNumber = gameInfo[gameId].roundNumber.add(1);
    bytes32 _requestId = roundInfo[gameId][_nextRoundNumber].requestId;
    require(_requestId == bytes32(0), "SurvivalGame::_requestRandomNumber::random numnber has been requested");
    roundInfo[gameId][_nextRoundNumber].requestId = entropyGenerator.randomNumber();
  }

  function _proceed(uint256 _entropy) internal {
    uint8 _nextRoundNumber = gameInfo[gameId].roundNumber.add(1);
    roundInfo[gameId][_nextRoundNumber].entropy = _entropy;
    gameInfo[gameId].roundNumber = _nextRoundNumber;
    gameInfo[gameId].status = GameStatus.Started;
    lastUpdatedBlock = block.number;
  }

  function _complete() internal {
    uint8 _roundNumber = gameInfo[gameId].roundNumber;
    RoundInfo memory _roundInfo = roundInfo[gameId][_roundNumber];
    uint256 _finalPrizeInLatte = prizePoolInLatte.mul(_roundInfo.prizeDistribution).div(1e4);
    uint256 _survivorCount = _roundInfo.survivorCount;
    gameInfo[gameId].finalPrizePerPlayer = _finalPrizeInLatte.div(_survivorCount);
    gameInfo[gameId].status = GameStatus.Completed;
    lastUpdatedBlock = block.number;
>>>>>>> a04c4209
  }
}<|MERGE_RESOLUTION|>--- conflicted
+++ resolved
@@ -102,13 +102,12 @@
   event SetGameStatus(uint256 gameId, string status);
   event SetTotalPlayer(uint256 gameId, uint256 totalPlayer);
   event SetRoundNumber(uint256 gameId, uint8 roundNumber);
-  event SetFinalPrizeInLatte(uint256 gameId, uint256 prize);
+  event SetFinalPrizePerPlayer(uint256 gameId, uint256 prize);
   event CreateRound(uint256 gameId, uint8 roundNumber, uint256 prizeDistribution, uint256 survivalBps);
   event RequestRandomNumber(uint256 gameId, uint8 roundNumber, bytes32 requestId);
   event SetEntropy(uint256 gameId, uint8 roundNumber, uint256 entropy);
   
-  event Buy(uint256 gameId, address playerMaster, uint256 playerId);
-  event SetPlayerStatus(uint256 playerId, uint8 roundNumber, string status);
+  event Buy(uint256 gameId, address to, uint256 size);
   event SetRemainingVote(uint256 gameId, uint8 roundNumber, address playerMaster, uint256 amount);
   event SetRoundSurvivor(uint256 gameId, uint8 roundNumber, uint256 survivorCount);
 
@@ -201,38 +200,24 @@
       costPerTicket: _costPerTicket,
       burnBps: _burnBps
     });
-<<<<<<< HEAD
-    gameInfo[gameId] = newGameInfo;
-
-    emit CreateGame(gameId, ticketPrice, burnBps);
+
+    emit CreateGame(gameId, _costPerTicket, _burnBps);
     emit SetGameStatus(gameId, "Opened");
-
-    // Warning: Round index start from 1 not 0
-    for (uint8 i = 1; i <= maxRound; ++i) {
-      RoundInfo memory initRound = RoundInfo({
-        prizeDistribution: prizeDistributions[i - 1],
-        survivalBps: survivalsBps[i - 1],
-=======
 
     // Warning: Round index start from 1 not 0
     for (uint8 i = 1; i <= MAX_ROUND; ++i) {
       RoundInfo memory _roundInfo = RoundInfo({
         prizeDistribution: _prizeDistributions[i.sub(1)],
         survivalBps: _survivalsBps[i.sub(1)],
->>>>>>> a04c4209
         stopVoteCount: 0,
         continueVoteCount: 0,
         survivorCount: 0,
         requestId: bytes32(0),
         entropy: 0
       });
-<<<<<<< HEAD
-      roundInfo[gameId][i] = initRound;
-
-      emit CreateRound(gameId, i, prizeDistributions[i - 1], survivalsBps[i - 1]);
-=======
+
       roundInfo[gameId][i] = _roundInfo;
->>>>>>> a04c4209
+      emit CreateRound(gameId, i, _prizeDistributions[i - 1], _survivalsBps[i - 1]);
     }
     lastUpdatedBlock = block.number;
   }
@@ -241,12 +226,8 @@
   function start() external onlyOper onlyOpened {
     gameInfo[gameId].status = GameStatus.Processing;
     _requestRandomNumber();
-<<<<<<< HEAD
-
+    lastUpdatedBlock = block.number;
     emit SetGameStatus(gameId, "Processing");
-=======
-    lastUpdatedBlock = block.number;
->>>>>>> a04c4209
   }
 
   /// @dev sum up each round and either continue next round or complete the game
@@ -266,31 +247,6 @@
     }
   }
 
-<<<<<<< HEAD
-  function _requestRandomNumber() internal {
-    bytes32 requestId = roundInfo[gameId][roundNumber + 1].requestId;
-    require(requestId == bytes32(0), "SurvivalGame::_requestRandomNumber::random numnber has been requested");
-    roundInfo[gameId][roundNumber + 1].requestId = entropyGenerator.randomNumber();
-
-    emit RequestRandomNumber(gameId, roundNumber, roundInfo[gameId][roundNumber + 1].requestId);
-  }
-
-  function consumeRandomNumber(bytes32 _requestId, uint256 _randomNumber) external override onlyEntropyGenerator {
-    bytes32 requestId = roundInfo[gameId][roundNumber + 1].requestId;
-    require(requestId == _requestId, "SurvivalGame::consumeRandomNumber:: invalid requestId");
-    _proceed(_randomNumber);
-  }
-
-  function _proceed(uint256 _entropy) internal {
-    roundNumber = roundNumber.add(1);
-    gameInfo[gameId].roundNumber = roundNumber;
-    gameInfo[gameId].status = GameStatus.Started;
-    roundInfo[gameId][roundNumber].entropy = _entropy;
-
-    emit SetGameStatus(gameId, "Started");
-    emit SetRoundNumber(gameId, gameInfo[gameId].roundNumber);
-    emit SetEntropy(gameId, roundNumber, _entropy);
-=======
   function consumeRandomNumber(bytes32 _requestId, uint256 _randomNumber) external override onlyEntropyGenerator {
     uint8 _nextRoundNumber = gameInfo[gameId].roundNumber.add(1);
     bytes32 _nextRoundRequestId = roundInfo[gameId][_nextRoundNumber].requestId;
@@ -298,7 +254,6 @@
     if(_requestId == _nextRoundRequestId){
       _proceed(_randomNumber);
     }
->>>>>>> a04c4209
   }
 
   /// @dev force complete the game
@@ -325,6 +280,9 @@
     prizePoolInLatte = prizePoolInLatte.add(_totalPrice).sub(_totalLatteBurn);
     userInfo[gameId][0][_to].remainingPlayerCount = userInfo[gameId][0][_to].remainingPlayerCount.add(_size);
     _remainingPlayerCount = userInfo[gameId][0][_to].remainingPlayerCount;
+
+    emit Buy(gameId, _to, _size);
+    emit SetTotalPlayer(gameId, gameInfo[gameId].totalPlayer);
   }
 
   /// @dev check if there are players left
@@ -354,6 +312,9 @@
       userInfo[gameId][_roundNumber][msg.sender].remainingVoteCount = _survivorCount;
       roundInfo[gameId][_roundNumber].survivorCount = roundInfo[gameId][_roundNumber].survivorCount.add(_survivorCount);
       userInfo[gameId][_lastRoundNumber][msg.sender].remainingPlayerCount = 0;
+
+      emit SetRoundSurvivor(gameId, _roundNumber, roundInfo[gameId][_roundNumber].survivorCount);
+      emit SetRemainingVote(gameId, _roundNumber, msg.sender, userInfo[gameId][_roundNumber][msg.sender].remainingVoteCount);
     }
   }
 
@@ -363,6 +324,7 @@
     require(_voteCount > 0, "SurvivalGame::_vote::no remaining vote");
     userInfo[gameId][_roundNumber][msg.sender].remainingVoteCount = 0;
     roundInfo[gameId][_roundNumber].continueVoteCount.add(_voteCount);
+    emit SetRemainingVote(gameId, _roundNumber, msg.sender, 0);
   }
 
   function voteStop() external onlyStarted nonReentrant {
@@ -371,6 +333,7 @@
     require(_voteCount > 0, "SurvivalGame::_vote::no remaining vote");
     userInfo[gameId][_roundNumber][msg.sender].remainingVoteCount = 0;
     roundInfo[gameId][_roundNumber].stopVoteCount.add(_voteCount);
+    emit SetRemainingVote(gameId, _roundNumber, msg.sender, 0);
   }
 
   function claim(address _to) external nonReentrant onlyCompleted {
@@ -384,99 +347,26 @@
     userInfo[gameId][_roundNumber][msg.sender].claimed = true;
   }
 
-  /// Internal functions
-<<<<<<< HEAD
-  function _complete() internal {
-    uint256 finalPrizeInLatte = prizePoolInLatte.mul(roundInfo[gameId][roundNumber].prizeDistribution).div(1e4);
-    gameInfo[gameId].finalPrizeInLatte = finalPrizeInLatte;
-    gameInfo[gameId].status = GameStatus.Completed;
-    prizePoolInLatte = prizePoolInLatte.sub(finalPrizeInLatte);
-
-    emit SetFinalPrizeInLatte(gameId, finalPrizeInLatte);
-    emit SetGameStatus(gameId, "Completed");
-  }
-
-  function _buy(address _to) internal returns (uint256 _id) {
-    _id = lastPlayerId.add(1);
-    playerMaster[_id] = _to;
-    playerGame[_id] = gameId;
-
-    emit Buy(gameId, playerMaster[_id], _id);
-
-    for (uint8 i = 0; i < maxRound; ++i) {
-      playerStatus[_id][i] = PlayerStatus.Pending;
-
-      emit SetPlayerStatus(_id, i, "Pending");
-    }
-
-    lastPlayerId = _id;
-    gameInfo[gameId].totalPlayer = gameInfo[gameId].totalPlayer.add(1);
-
-
-    emit SetTotalPlayer(gameId, gameInfo[gameId].totalPlayer);
-  }
-
-  function _check(uint256 _id) internal onlyMaster(_id) returns (bool _survived) {
-    if (roundNumber > 1) {
-      require(
-        playerStatus[_id][roundNumber.sub(1)] == PlayerStatus.Survived,
-        "SurvivalGame::_check::player has been eliminated"
-      );
-    }
-    require(playerStatus[_id][roundNumber] == PlayerStatus.Pending, "SurvivalGame::_check::player has been checked");
-    RoundInfo memory info = roundInfo[gameId][roundNumber];
-    uint256 entropy = info.entropy;
-    require(entropy != 0, "SurvivalGame::_check::no entropy");
-    uint256 survivalBps = info.survivalBps;
-    require(survivalBps != 0, "SurvivalGame::_check::no survival BPS");
-    bytes memory data = abi.encodePacked(entropy, address(this), msg.sender, _id);
-
-    // eliminated if hash value mod 100 more than the survive percent
-    _survived = (uint256(keccak256(data)) % 1e2) > survivalBps.div(1e4);
-    if (_survived) {
-      playerStatus[_id][roundNumber] = PlayerStatus.Survived;
-      remainingVote[gameId][roundNumber][msg.sender].add(1);
-      roundInfo[gameId][roundNumber].survivorCount.add(1);
-      emit SetPlayerStatus(_id, roundNumber, "Survived");
-    } else {
-      playerStatus[_id][roundNumber] = PlayerStatus.Dead;
-      emit SetPlayerStatus(_id, roundNumber, "Dead");
-    }
-
-    emit SetRoundSurvivor(gameId, roundNumber, roundInfo[gameId][roundNumber].survivorCount);
-    emit SetRemainingVote(gameId, roundNumber, msg.sender, remainingVote[gameId][roundNumber][msg.sender]);
-  }
-
-  function _playerReward(uint256 _id) internal onlyMaster(_id) returns (uint256 _pendingReward) {
-    uint256 _gameId = playerGame[_id];
-    GameInfo memory _gameInfo = gameInfo[_gameId];
-    require(_gameInfo.status == GameStatus.Completed, "SurvivalGame::claim::game is not completed");
-    require(
-      playerStatus[_id][_gameInfo.roundNumber] != PlayerStatus.Claimed,
-      "SurvivalGame::claim::player has claimed reward"
-    );
-    require(
-      playerStatus[_id][_gameInfo.roundNumber] == PlayerStatus.Survived,
-      "SurvivalGame::claim::player was eliminated"
-    );
-    RoundInfo memory _roundInfo = roundInfo[_gameId][_gameInfo.roundNumber];
-    _pendingReward = _gameInfo.finalPrizeInLatte.div(_roundInfo.survivorCount);
-    playerStatus[_id][_gameInfo.roundNumber] = PlayerStatus.Claimed;
-
-    emit SetPlayerStatus(_id, roundNumber, "Claimed");
-=======
   function _requestRandomNumber() internal {
     uint8 _nextRoundNumber = gameInfo[gameId].roundNumber.add(1);
     bytes32 _requestId = roundInfo[gameId][_nextRoundNumber].requestId;
     require(_requestId == bytes32(0), "SurvivalGame::_requestRandomNumber::random numnber has been requested");
     roundInfo[gameId][_nextRoundNumber].requestId = entropyGenerator.randomNumber();
+
+    emit RequestRandomNumber(gameId, _nextRoundNumber, roundInfo[gameId][_nextRoundNumber].requestId);
   }
 
   function _proceed(uint256 _entropy) internal {
     uint8 _nextRoundNumber = gameInfo[gameId].roundNumber.add(1);
     roundInfo[gameId][_nextRoundNumber].entropy = _entropy;
+    emit SetEntropy(gameId, _nextRoundNumber, _entropy);
+
     gameInfo[gameId].roundNumber = _nextRoundNumber;
+    emit SetRoundNumber(gameId, _nextRoundNumber);
+    
     gameInfo[gameId].status = GameStatus.Started;
+    emit SetGameStatus(gameId, "Started");
+
     lastUpdatedBlock = block.number;
   }
 
@@ -486,8 +376,11 @@
     uint256 _finalPrizeInLatte = prizePoolInLatte.mul(_roundInfo.prizeDistribution).div(1e4);
     uint256 _survivorCount = _roundInfo.survivorCount;
     gameInfo[gameId].finalPrizePerPlayer = _finalPrizeInLatte.div(_survivorCount);
+    emit SetFinalPrizePerPlayer(gameId, gameInfo[gameId].finalPrizePerPlayer);
+
     gameInfo[gameId].status = GameStatus.Completed;
+    emit SetGameStatus(gameId, "Completed");
+
     lastUpdatedBlock = block.number;
->>>>>>> a04c4209
   }
 }